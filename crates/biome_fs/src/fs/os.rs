--- conflicted
+++ resolved
@@ -6,12 +6,9 @@
     BiomePath, FileSystem,
 };
 use biome_diagnostics::{adapters::IoError, DiagnosticExt, Error, Severity};
-<<<<<<< HEAD
+use oxc_resolver::{Resolution, ResolveError, ResolveOptions, Resolver};
 use dashmap::{ DashSet};
 use parking_lot::{ RwLock};
-=======
-use oxc_resolver::{Resolution, ResolveError, ResolveOptions, Resolver};
->>>>>>> 2a841396
 use rayon::{scope, Scope};
 use std::ffi::OsStr;
 use std::fs::{DirEntry, FileType};
@@ -28,19 +25,10 @@
 
 /// Implementation of [FileSystem] that directly calls through to the underlying OS
 pub struct OsFileSystem {
-<<<<<<< HEAD
-    working_directory: Option<PathBuf>,
-    paths: AssertUnwindSafe<RwLock<DashSet<PathBuf>>>,
-}
-
-impl OsFileSystem {
-    pub fn new_working_directory(path: PathBuf) -> Self {
-        Self {
-            working_directory: Some(path),
-            ..OsFileSystem::default()
-=======
     pub working_directory: Option<PathBuf>,
     pub configuration_resolver: AssertUnwindSafe<Resolver>,
+    paths: AssertUnwindSafe<RwLock<DashSet<PathBuf>>>,
+
 }
 
 impl OsFileSystem {
@@ -52,7 +40,6 @@
                 extensions: vec!["*.json".to_string()],
                 ..ResolveOptions::default()
             })),
->>>>>>> 2a841396
         }
     }
 }
@@ -61,15 +48,12 @@
     fn default() -> Self {
         Self {
             working_directory: env::current_dir().ok(),
-<<<<<<< HEAD
-            paths: Default::default(),
-=======
             configuration_resolver: AssertUnwindSafe(Resolver::new(ResolveOptions {
                 condition_names: vec!["node".to_string(), "import".to_string()],
                 extensions: vec!["*.json".to_string(), "*.jsonc".to_string()],
                 ..ResolveOptions::default()
             })),
->>>>>>> 2a841396
+            paths: Default::default(),
         }
     }
 }
@@ -336,42 +320,11 @@
     }
 
     if file_type.is_file() {
-<<<<<<< HEAD
-        // In case the file is inside a directory that is behind a symbolic link,
-        // the unresolved origin path is used to construct a new path.
-        // This is required to support ignore patterns to symbolic links.
-        let rome_path = if let Some(origin_path) = origin_path {
-            if let Some(file_name) = path.file_name() {
-                RomePath::new(origin_path.join(file_name))
-            } else {
-                ctx.push_diagnostic(Error::from(FileSystemDiagnostic {
-                    path: path.to_string_lossy().to_string(),
-                    error_kind: ErrorKind::UnknownFileType,
-                    severity: Severity::Warning,
-                }));
-                return;
-            }
-        } else {
-            RomePath::new(&path)
-        };
-
-        // Performing this check here let's us skip skip unsupported
-        // files entirely, as well as silently ignore unsupported files when
-        // doing a directory traversal, but printing an error message if the
-        // user explicitly requests an unsupported file to be handled.
-        // This check also works for symbolic links.
-        if ctx.can_handle(&rome_path) {
             scope.spawn(move |_| {
                 ctx.handle_file(&path);
                 // ctx.store_file(&path);
             });
-        }
-=======
-        scope.spawn(move |_| {
-            ctx.handle_file(&path);
-        });
         return;
->>>>>>> 2a841396
     }
 
     ctx.push_diagnostic(Error::from(FileSystemDiagnostic {
