--- conflicted
+++ resolved
@@ -841,11 +841,7 @@
     }
 
     let result = run_cli(
-<<<<<<< HEAD
-        DynRef::Owned(Box::new(OsFileSystem::new_working_directory(root_path.clone()))),
-=======
         DynRef::Owned(Box::new(OsFileSystem::new(root_path.clone()))),
->>>>>>> 2a841396
         &mut console,
         Args::from([("check"), root_path.display().to_string().as_str()].as_slice()),
     );
@@ -889,11 +885,7 @@
     }
 
     let result = run_cli(
-<<<<<<< HEAD
-        DynRef::Owned(Box::new(OsFileSystem::new_working_directory(root_path.clone()))),
-=======
         DynRef::Owned(Box::new(OsFileSystem::new(root_path.clone()))),
->>>>>>> 2a841396
         &mut console,
         Args::from([("check"), (root_path.display().to_string().as_str())].as_slice()),
     );
@@ -939,11 +931,7 @@
     }
 
     let result = run_cli(
-<<<<<<< HEAD
-        DynRef::Owned(Box::new(OsFileSystem::new_working_directory(root_path.clone()))),
-=======
         DynRef::Owned(Box::new(OsFileSystem::new(root_path.clone()))),
->>>>>>> 2a841396
         &mut console,
         Args::from([("check"), (root_path.display().to_string().as_str())].as_slice()),
     );
@@ -1123,11 +1111,7 @@
     }
 
     let result = run_cli(
-<<<<<<< HEAD
-        DynRef::Owned(Box::new(OsFileSystem::new_working_directory(root_path.clone()))),
-=======
         DynRef::Owned(Box::new(OsFileSystem::new(root_path.clone()))),
->>>>>>> 2a841396
         &mut console,
         Args::from(
             [
